#!/usr/bin/env bash
python -m pip install --upgrade pip
<<<<<<< HEAD
pip install "numpy!=1.16,!=1.17" "scipy<1.5" h5py nose nose-exclude nose-timer codecov
pip install pyberny geometric spglib
=======
pip install numpy "scipy<1.2" h5py nose nose-exclude nose-timer nose-cov codecov
pip install pyberny geometric
>>>>>>> 2f3747dd

#cppe
version=$(python -c 'import sys; version=sys.version_info[:2]; print("{0}.{1}".format(*version))')
if [ $version != '2.7' ] && [ $version != '3.5' ]; then
    pip install git+https://github.com/maxscheurer/cppe.git
fi<|MERGE_RESOLUTION|>--- conflicted
+++ resolved
@@ -1,12 +1,7 @@
 #!/usr/bin/env bash
 python -m pip install --upgrade pip
-<<<<<<< HEAD
-pip install "numpy!=1.16,!=1.17" "scipy<1.5" h5py nose nose-exclude nose-timer codecov
+pip install numpy "scipy<1.2" h5py nose nose-exclude nose-timer nose-cov codecov
 pip install pyberny geometric spglib
-=======
-pip install numpy "scipy<1.2" h5py nose nose-exclude nose-timer nose-cov codecov
-pip install pyberny geometric
->>>>>>> 2f3747dd
 
 #cppe
 version=$(python -c 'import sys; version=sys.version_info[:2]; print("{0}.{1}".format(*version))')
