# Copyright 2014-2018 The PySCF Developers. All Rights Reserved.
#
# Licensed under the Apache License, Version 2.0 (the "License");
# you may not use this file except in compliance with the License.
# You may obtain a copy of the License at
#
#     http://www.apache.org/licenses/LICENSE-2.0
#
# Unless required by applicable law or agreed to in writing, software
# distributed under the License is distributed on an "AS IS" BASIS,
# WITHOUT WARRANTIES OR CONDITIONS OF ANY KIND, either express or implied.
# See the License for the specific language governing permissions and
# limitations under the License.

'''
*****************************************************
PySCF Python-based simulations of chemistry framework
*****************************************************

How to use
----------
There are two ways to access the documentation: the docstrings come with
the code, and an online program reference, available from
http://www.sunqm.net/pyscf/index.html

We recommend the enhanced Python interpreter `IPython <http://ipython.org>`_
and the web-based Python IDE `Ipython notebook <http://ipython.org/notebook.html>`_
to try out the package::

    >>> from pyscf import gto, scf
    >>> mol = gto.M(atom='H 0 0 0; H 0 0 1.2', basis='cc-pvdz')
    >>> mol.apply(scf.RHF).run()
    converged SCF energy = -1.06111199785749
    -1.06111199786

'''

<<<<<<< HEAD
__version__ = '1.7.0a'
=======
__version__ = '1.7.0'
>>>>>>> 1b6db6e6

import os
# Avoid too many threads being created in OMP loops.
# See issue https://github.com/pyscf/pyscf/issues/317
if 'OPENBLAS_NUM_THREADS' not in os.environ:
    os.environ['OPENBLAS_NUM_THREADS'] = '1'
if 'MKL_NUM_THREADS' not in os.environ:
    os.environ['MKL_NUM_THREADS'] = '1'

import sys
from distutils.version import LooseVersion
import numpy
if LooseVersion(numpy.__version__) <= '1.8.0':
    raise SystemError("You're using an old version of Numpy (%s). "
                      "It is recommended to upgrade numpy to 1.8.0 or newer. \n"
                      "You still can use all features of PySCF with the old numpy by removing this warning msg. "
                      "Some modules (DFT, CC, MRPT) might be affected because of the bug in old numpy." %
                      numpy.__version__)
elif '1.16.2' <= LooseVersion(numpy.__version__) < '1.18':
    #sys.stderr.write('Numpy 1.16 has memory leak bug  '
    #                 'https://github.com/numpy/numpy/issues/13808\n'
    #                 'It is recommended to downgrade to numpy 1.15 or older\n')
    import ctypes
    from numpy.core import _internal
    def _get_void_ptr(arr):
        simple_arr = numpy.asarray(_internal._unsafe_first_element_pointer(arr))
        c_arr = (ctypes.c_char * 0).from_buffer(simple_arr)
        return ctypes.cast(ctypes.byref(c_arr), ctypes.c_void_p)
    # patch _get_void_ptr as a workaround to numpy issue #13808
    _internal._get_void_ptr = _get_void_ptr

from pyscf import __config__
from pyscf import lib
from pyscf import gto
from pyscf import scf
from pyscf import ao2mo

#__path__.append(os.path.join(os.path.dirname(__file__), 'future'))
__path__.append(os.path.join(os.path.dirname(__file__), 'tools'))

DEBUG = __config__.DEBUG

def M(**kwargs):
    '''Main driver to create Molecule object (mol) or Material crystal object (cell)'''
    from pyscf import __all__
    if kwargs.get('a') is not None:  # a is crystal lattice parameter
        return __all__.pbc.gto.M(**kwargs)
    else:  # Molecule
        return gto.M(**kwargs)

del(os, sys, LooseVersion)<|MERGE_RESOLUTION|>--- conflicted
+++ resolved
@@ -35,11 +35,7 @@
 
 '''
 
-<<<<<<< HEAD
-__version__ = '1.7.0a'
-=======
 __version__ = '1.7.0'
->>>>>>> 1b6db6e6
 
 import os
 # Avoid too many threads being created in OMP loops.
