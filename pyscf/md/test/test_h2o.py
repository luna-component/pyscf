--- conflicted
+++ resolved
@@ -18,11 +18,7 @@
 from pyscf import gto, scf
 import pyscf.md.integrator as integrator
 
-<<<<<<< HEAD
-CHECK_STABILITY = True #False
-=======
-CHECK_STABILITY = True #False 
->>>>>>> 912944e3
+CHECK_STABILITY = False
 
 h2o = gto.M(
     verbose=3,
@@ -49,7 +45,6 @@
     def test_zero_init_veloc(self):
         driver = integrator.VelocityVerlot(hf_scanner, dt=10, max_iterations=10)
         
-
         driver.kernel()
         self.assertAlmostEqual(driver.ekin, 0.000349066856492198, 12)
         self.assertAlmostEqual(driver.epot, -75.96132729628864, 12)
@@ -60,11 +55,7 @@
             [0.0000000000,  1.4113069887, 1.0928269088]])
 
         self.assertTrue(np.allclose(driver.mol.atom_coords(), final_coord))
-<<<<<<< HEAD
-        if CHECK_STABILITY and False:
-=======
-        if CHECK_STABILITY or False:
->>>>>>> 912944e3
+        if CHECK_STABILITY:
             beginning_energy = driver.ekin + driver.epot
             driver.max_iterations=990
             driver.kernel()
@@ -80,29 +71,18 @@
         driver = integrator.VelocityVerlot(hf_scanner,
                                            mol=h2o,
                                            veloc=init_veloc,
-                                           dt=10, max_iterations=10)
-       
-        driver.energy_output='BOMD.md.energies'
-        driver.trajectory_output='BOMD.md.xyz'
+                                           dt=5, max_iterations=10)
 
-<<<<<<< HEAD
-        driver.energy_output = "BOMD.md.energies"
-        driver.trajectory_output = 'BOMD.md.xyz'
         driver.kernel()
-        self.assertAlmostEqual(driver.ekin, 0.0069053176639740895, 12)
-        self.assertAlmostEqual(driver.epot, -75.95967831911219, 12)
-=======
-        driver.kernel()
-#        self.assertAlmostEqual(driver.ekin, 0.02222510919429615, 12)
-#        self.assertAlmostEqual(driver.epot, -75.95967870293603, 12)
->>>>>>> 912944e3
+        self.assertAlmostEqual(driver.ekin, 0.0068732364518669445, 12)
+        self.assertAlmostEqual(driver.epot, -75.96078835576954, 12)
 
         final_coord = np.array([
-            [ 0.0550940841,  0.0041888792,  0.0740675912],
-            [-0.0580532687, -1.4128705258, 1.2618118745],
-            [-0.1866218902,  1.4014392008, 1.1139054987]])
+            [ 0.0151120306,  0.0017437807,  0.0201833153],
+            [-0.0163089669, -1.4306397410,  1.1556586744],
+            [-0.0509295530,  1.4181437135,  1.1076812077]])
 
- #       self.assertTrue(np.allclose(driver.mol.atom_coords(), final_coord))
+        self.assertTrue(np.allclose(driver.mol.atom_coords(), final_coord))
         if CHECK_STABILITY:
             beginning_energy = driver.ekin + driver.epot
 
