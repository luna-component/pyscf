'''
SCF (Hartree-Fock and DFT) tools for periodic systems at a *single* k-point,
    using analytical GTO integrals instead of PWs.

See Also:
    kscf.py : SCF tools for periodic systems with k-point *sampling*.

'''

import numpy as np
import pyscf.scf
import pyscf.scf.hf
import pyscf.dft
import pyscf.gto
import pyscf.lib
import pyscf.pbc.scf
from pyscf.pbc.gto import pseudo
from pyscf.pbc import gto as pgto


def get_hcore(cell, kpt=None):
    '''Get the core Hamiltonian AO matrix, following :func:`dft.rks.get_veff_`.'''
    if kpt is None:
        kpt = np.zeros(3)

    # TODO: these are still on grid
    if cell.pseudo is None:
        hcore = pyscf.pbc.scf.hf.get_nuc(cell, kpt)
    else:
        hcore = (pyscf.pbc.scf.hf.get_pp(cell, kpt) +
                 get_jvloc_G0(cell, kpt))
    hcore += get_t(cell, kpt)

    return hcore

def get_jvloc_G0(cell, kpt=None):
    '''Get the (separately) divergent Hartree + Vloc G=0 contribution.'''

    return 1./cell.vol * np.sum(pseudo.get_alphas(cell)) * get_ovlp(cell, kpt)

def get_int1e_cross(intor, cell1, cell2, kpt=None, comp=1):
    r'''1-electron integrals from two molecules like

    .. math::

        \langle \mu | intor | \nu \rangle, \mu \in cell1, \nu \in cell2
    '''
<<<<<<< HEAD
    nimgs = np.max((cell1.nimgs, cell2.nimgs), axis=0)
    Ls = tools.get_lattice_Ls(cell1, nimgs)
# Change the basis position only, keep all other envrionments
    cellL = cell2.copy()
    ptr_coord = cellL._atm[:,pyscf.gto.PTR_COORD]
    _envL = cellL._env
    int1e = 0
    for L in Ls:
# Note the integral is
#       \sum exp(ik\dot L) \int mu(r) nu(r-L) dr
# The shift of electron coodinates (r-L) is identical to move basis R_nu+L
        _envL[ptr_coord+0] = cell2._env[ptr_coord+0] + L[0]
        _envL[ptr_coord+1] = cell2._env[ptr_coord+1] + L[1]
        _envL[ptr_coord+2] = cell2._env[ptr_coord+2] + L[2]
        if kpt is None:
            int1e += pyscf.gto.intor_cross(intor, cell1, cellL, comp)
        else:
            factor = np.exp(1j*np.dot(kpt, L))
            int1e += pyscf.gto.intor_cross(intor, cell1, cellL, comp) * factor
    return int1e
=======
    return pgto.intor_cross(intor, cell1, cell2, comp, 0, kpt)
>>>>>>> e328881a

def get_int1e(intor, cell, kpt=None):
    '''Get the one-electron integral defined by `intor` using lattice sums.'''
    return get_int1e_cross(intor, cell, cell, kpt, 1)

def get_ovlp(cell, kpt=None):
    '''Get the overlap AO matrix.'''
    return cell.pbc_intor('cint1e_ovlp_sph', kpt=kpt)

def get_t(cell, kpt=None):
    '''Get the kinetic energy AO matrix.'''
    return cell.pbc_intor('cint1e_kin_sph', kpt=kpt)
<|MERGE_RESOLUTION|>--- conflicted
+++ resolved
@@ -45,30 +45,7 @@
 
         \langle \mu | intor | \nu \rangle, \mu \in cell1, \nu \in cell2
     '''
-<<<<<<< HEAD
-    nimgs = np.max((cell1.nimgs, cell2.nimgs), axis=0)
-    Ls = tools.get_lattice_Ls(cell1, nimgs)
-# Change the basis position only, keep all other envrionments
-    cellL = cell2.copy()
-    ptr_coord = cellL._atm[:,pyscf.gto.PTR_COORD]
-    _envL = cellL._env
-    int1e = 0
-    for L in Ls:
-# Note the integral is
-#       \sum exp(ik\dot L) \int mu(r) nu(r-L) dr
-# The shift of electron coodinates (r-L) is identical to move basis R_nu+L
-        _envL[ptr_coord+0] = cell2._env[ptr_coord+0] + L[0]
-        _envL[ptr_coord+1] = cell2._env[ptr_coord+1] + L[1]
-        _envL[ptr_coord+2] = cell2._env[ptr_coord+2] + L[2]
-        if kpt is None:
-            int1e += pyscf.gto.intor_cross(intor, cell1, cellL, comp)
-        else:
-            factor = np.exp(1j*np.dot(kpt, L))
-            int1e += pyscf.gto.intor_cross(intor, cell1, cellL, comp) * factor
-    return int1e
-=======
     return pgto.intor_cross(intor, cell1, cell2, comp, 0, kpt)
->>>>>>> e328881a
 
 def get_int1e(intor, cell, kpt=None):
     '''Get the one-electron integral defined by `intor` using lattice sums.'''
