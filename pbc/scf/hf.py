'''
Hartree-Fock for periodic systems at a single k-point

See Also:
    pyscf.pbc.scf.khf.py : Hartree-Fock for periodic systems with k-point sampling
'''

import sys
import time
import numpy as np
import scipy.linalg
import h5py
import pyscf.scf.hf
import pyscf.gto
import pyscf.dft
import pyscf.pbc.dft
import pyscf.pbc.dft.numint
from pyscf import lib
from pyscf.lib import logger
from pyscf.pbc import tools
from pyscf.pbc import ao2mo
from pyscf.pbc.gto import pseudo, ewald
import pyscf.pbc.scf.chkfile


def get_ovlp(cell, kpt=np.zeros(3)):
    '''Get the overlap AO matrix.
    '''
    return cell.pbc_intor('cint1e_ovlp_sph', hermi=1, kpts=kpt)


def get_hcore(cell, kpt=np.zeros(3)):
    '''Get the core Hamiltonian AO matrix.
    '''
    hcore = get_t(cell, kpt)
    if cell.pseudo:
        hcore += get_pp(cell, kpt) + get_jvloc_G0(cell, kpt)
    else:
        hcore += get_nuc(cell, kpt)

    return hcore


def get_t(cell, kpt=np.zeros(3)):
    '''Get the kinetic energy AO matrix.
    '''
    return cell.pbc_intor('cint1e_kin_sph', hermi=1, kpts=kpt)


def get_nuc(cell, kpt=np.zeros(3)):
    '''Get the bare periodic nuc-el AO matrix, with G=0 removed.

    See Martin (12.16)-(12.21).
    '''
    coords = pyscf.pbc.dft.gen_grid.gen_uniform_grids(cell)
    aoR = pyscf.pbc.dft.numint.eval_ao(cell, coords, kpt)

    chargs = cell.atom_charges()
    SI = cell.get_SI()
    coulG = tools.get_coulG(cell)
    vneG = -np.dot(chargs,SI) * coulG
    vneR = tools.ifft(vneG, cell.gs).real

    vne = np.dot(aoR.T.conj(), vneR.reshape(-1,1)*aoR)
    return vne

def get_pp(cell, kpt=np.zeros(3)):
    '''Get the periodic pseudotential nuc-el AO matrix, with G=0 removed.
    '''
    coords = pyscf.pbc.dft.gen_grid.gen_uniform_grids(cell)
    aoR = pyscf.pbc.dft.numint.eval_ao(cell, coords, kpt)
    nao = cell.nao_nr()

    SI = cell.get_SI()
    vlocG = pseudo.get_vlocG(cell)
    vpplocG = -np.sum(SI * vlocG, axis=0)

    # vpploc evaluated in real-space
    vpplocR = tools.ifft(vpplocG, cell.gs).real
    vpploc = np.dot(aoR.T.conj(), vpplocR.reshape(-1,1)*aoR)

    # vppnonloc evaluated in reciprocal space
<<<<<<< HEAD
    expmikr = np.exp(-1j*np.dot(kpt,coords.T))
    aokG = np.empty(aoR.shape, np.complex128)
    for i in range(nao):
        aokG[:,i] = tools.fftk(aoR[:,i], cell.gs, expmikr)
=======
    aokG = tools.map_fftk(aoR, cell.gs, coords, kpt)
>>>>>>> 559e5f2f
    ngs = len(aokG)

    fakemol = pyscf.gto.Mole()
    fakemol._atm = np.zeros((1,pyscf.gto.ATM_SLOTS), dtype=np.int32)
    fakemol._bas = np.zeros((1,pyscf.gto.BAS_SLOTS), dtype=np.int32)
    ptr = pyscf.gto.PTR_ENV_START
    fakemol._env = np.zeros(ptr+10)
    fakemol._bas[0,pyscf.gto.NPRIM_OF ] = 1
    fakemol._bas[0,pyscf.gto.NCTR_OF  ] = 1
    fakemol._bas[0,pyscf.gto.PTR_EXP  ] = ptr+3
    fakemol._bas[0,pyscf.gto.PTR_COEFF] = ptr+4
    Gv = np.asarray(cell.Gv+kpt)
    G_rad = lib.norm(Gv, axis=1)

    vppnl = np.zeros((nao,nao), dtype=np.complex128)
    for ia in range(cell.natm):
        symb = cell.atom_symbol(ia)
        if symb not in cell._pseudo:
            continue
        pp = cell._pseudo[symb]
        for l, proj in enumerate(pp[5:]):
            rl, nl, hl = proj
            if nl > 0:
                hl = np.asarray(hl)
                fakemol._bas[0,pyscf.gto.ANG_OF] = l
                fakemol._env[ptr+3] = .5*rl**2
                fakemol._env[ptr+4] = rl**(l+1.5)*np.pi**1.25
                pYlm_part = pyscf.dft.numint.eval_ao(fakemol, Gv, deriv=0)

                pYlm = np.empty((nl,l*2+1,ngs))
                for k in range(nl):
                    qkl = pseudo.pp._qli(G_rad*rl, l, k)
                    pYlm[k] = pYlm_part.T * qkl
                # pYlm is real
                SPG_lmi = np.einsum('g,nmg->nmg', SI[ia].conj(), pYlm)
                SPG_lm_aoG = np.einsum('nmg,gp->nmp', SPG_lmi, aokG)
                tmp = np.einsum('ij,jmp->imp', hl, SPG_lm_aoG)
                vppnl += np.einsum('imp,imq->pq', SPG_lm_aoG.conj(), tmp)
    vppnl *= (1./ngs**2)

    if aoR.dtype == np.double:
        return vpploc.real + vppnl.real
    else:
        return vpploc + vppnl


def get_jvloc_G0(cell, kpt=np.zeros(3)):
    '''Get the (separately divergent) Hartree + Vloc G=0 contribution.
    '''
    return 1./cell.vol * np.sum(pseudo.get_alphas(cell)) * get_ovlp(cell, kpt)


def get_j(cell, dm, hermi=1, vhfopt=None, kpt=np.zeros(3), kpt_band=None):
    '''Get the Coulomb (J) AO matrix for the given density matrix.

    Kwargs:
        hermi : int
            Whether J, K matrix is hermitian
            | 0 : no hermitian or symmetric
            | 1 : hermitian
            | 2 : anti-hermitian
        vhfopt :
            A class which holds precomputed quantities to optimize the
            computation of J, K matrices
        kpt : (3,) ndarray
            The "inner" dummy k-point at which the DM was evaluated (or
            sampled).
        kpt_band : (3,) ndarray
            The "outer" primary k-point at which J and K are evaluated.

    Returns:
        The function returns one J matrix, corresponding to the input
        density matrix.
    '''
    if kpt_band is None:
        kpt1 = kpt2 = kpt
    else:
        kpt1 = kpt_band
        kpt2 = kpt

    coords = pyscf.pbc.dft.gen_grid.gen_uniform_grids(cell)
    aoR_k1 = pyscf.pbc.dft.numint.eval_ao(cell, coords, kpt1)
    aoR_k2 = pyscf.pbc.dft.numint.eval_ao(cell, coords, kpt2)
    ngs, nao = aoR_k1.shape

    vjR_k2 = get_vjR(cell, dm, aoR_k2)
    vj = (cell.vol/ngs) * np.dot(aoR_k1.T.conj(), vjR_k2.reshape(-1,1)*aoR_k1)

    return vj


def get_jk(mf, cell, dm, hermi=1, vhfopt=None, kpt=np.zeros(3), kpt_band=None):
    '''Get the Coulomb (J) and exchange (K) AO matrices for the given density matrix.

    Kwargs:
        hermi : int
            Whether J, K matrix is hermitian
            | 0 : no hermitian or symmetric
            | 1 : hermitian
            | 2 : anti-hermitian
        vhfopt :
            A class which holds precomputed quantities to optimize the
            computation of J, K matrices
        kpt : (3,) ndarray
            The "inner" dummy k-point at which the DM was evaluated (or
            sampled).
        kpt_band : (3,) ndarray
            The "outer" primary k-point at which J and K are evaluated.

    Returns:
        The function returns one J and one K matrix, corresponding to the input
        density matrix.
    '''
    if kpt_band is None:
        kpt1 = kpt2 = kpt
    else:
        kpt1 = kpt_band
        kpt2 = kpt

    coords = pyscf.pbc.dft.gen_grid.gen_uniform_grids(cell)
    aoR_k1 = pyscf.pbc.dft.numint.eval_ao(cell, coords, kpt1)
    aoR_k2 = pyscf.pbc.dft.numint.eval_ao(cell, coords, kpt2)
    ngs, nao = aoR_k1.shape

    vjR_k2 = get_vjR(cell, dm, aoR_k2)
    vj = (cell.vol/ngs) * np.dot(aoR_k1.T.conj(), vjR_k2.reshape(-1,1)*aoR_k1)

    #:vk = (cell.vol/ngs) * np.einsum('rs,Rp,Rqs,Rr->pq', dm, aoR_k1.conj(),
    #:                                vkR_k1k2, aoR_k2)
    vkR_k1k2 = get_vkR(mf, cell, aoR_k1, aoR_k2, kpt1, kpt2)
    aoR_dm_k2 = np.dot(aoR_k2, dm)
    tmp_Rq = np.einsum('Rqs,Rs->Rq', vkR_k1k2, aoR_dm_k2)
    vk = (cell.vol/ngs) * np.dot(aoR_k1.T.conj(), tmp_Rq)
    return vj, vk


def get_vjR(cell, dm, aoR):
    '''Get the real-space Hartree potential of the given density matrix.

    Returns:
        vR : (ngs,) ndarray
            The real-space Hartree potential at every grid point.
    '''
    coulG = tools.get_coulG(cell)

    rhoR = pyscf.pbc.dft.numint.eval_rho(cell, aoR, dm)
    rhoG = tools.fft(rhoR, cell.gs)

    vG = coulG*rhoG
    vR = tools.ifft(vG, cell.gs)
    if rhoR.dtype == np.double:
        vR = vR.real
    return vR


def get_vkR(mf, cell, aoR_k1, aoR_k2, kpt1, kpt2):
    '''Get the real-space 2-index "exchange" potential V_{i,k1; j,k2}(r)
    where {i,k1} = exp^{i k1 r) |i> , {j,k2} = exp^{-i k2 r) <j|

    Kwargs:
        kpt1, kpt2 : (3,) ndarray
            The sampled k-points; may be required for G=0 correction.

    Returns:
        vR : (ngs, nao, nao) ndarray
            The real-space "exchange" potential at every grid point, for all
            AO pairs.

    Note:
        This is essentially a density-fitting or resolution-of-the-identity.
        The returned object is of size ngs*nao**2 and could be precomputed and
        saved in vhfopt.
    '''
    coords = pyscf.pbc.dft.gen_grid.gen_uniform_grids(cell)
    ngs, nao = aoR_k1.shape

    expmikr = np.exp(-1j*np.dot(kpt1-kpt2,coords.T))
    coulG = tools.get_coulG(cell, kpt1-kpt2, exx=True, mf=mf)
    def prod(ij):
        i, j = divmod(ij, nao)
        rhoR = aoR_k1[:,i] * aoR_k2[:,j].conj()
        rhoG = tools.fftk(rhoR, cell.gs, expmikr)
        vG = coulG*rhoG
<<<<<<< HEAD
        vR = tools.ifftk(vG, cell.gs, expmikr.conj())
        if rhoR.dtype == np.double:
            vR = vR.real
=======
        vR = tools.ifftk(vG, cell.gs, coords, kpt1-kpt2)
>>>>>>> 559e5f2f
        return vR

    if aoR_k1.dtype == np.double and aoR_k2.dtype == np.double:
        vR = tools.pbc._map(prod, ngs, nao**2).real
    else:
        vR = tools.pbc._map(prod, ngs, nao**2)
    return vR.reshape(-1,nao,nao)

#def get_veff(mf, cell, dm, dm_last=0, vhf_last=0, hermi=1, vhfopt=None,
#             kpt=np.zeros(3), kpt_band=None):
#    '''Hartree-Fock potential matrix for the given density matrix.
#    See :func:`scf.hf.get_veff` and :func:`scf.hf.RHF.get_veff`
#    '''
#    vj, vk = get_jk(mf, cell, dm, hermi, vhfopt, kpt, kpt_band)
#    return vj - vk * .5

def get_bands(mf, kpt_band, cell=None, dm=None, kpt=None):
    '''Get energy bands at a given (arbitrary) 'band' k-point.

    Returns:
        mo_energy : (nao,) ndarray
            Bands energies E_n(k)
        mo_coeff : (nao, nao) ndarray
            Band orbitals psi_n(k)
    '''
    if cell is None: cell = mf.cell
    if dm is None: dm = mf.make_rdm1()
    if kpt is None: kpt = mf.kpt

    fock = (mf.get_hcore(kpt=kpt_band) +
            mf.get_veff(cell, dm, kpt=kpt, kpt_band=kpt_band))
    s1e = mf.get_ovlp(kpt=kpt_band)
    mo_energy, mo_coeff = mf.eig(fock, s1e)
    return mo_energy, mo_coeff


def init_guess_by_chkfile(cell, chkfile_name, project=True, kpt=None):
    '''Read the HF results from checkpoint file, then project it to the
    basis defined by ``cell``

    Returns:
        Density matrix, (nao,nao) ndarray
    '''
    from pyscf.pbc.scf import addons
    chk_cell, scf_rec = pyscf.pbc.scf.chkfile.load_scf(chkfile_name)
    mo = scf_rec['mo_coeff']
    mo_occ = scf_rec['mo_occ']
    if kpt is None:
        kpt = np.zeros(3)
    if 'kpt' in scf_rec:
        chk_kpt = scf_rec['kpt']
    elif 'kpts' in scf_rec:
        kpts = scf_rec['kpts'] # the closest kpt from KRHF results
        where = np.argmin(lib.norm(kpts-kpt, axis=1))
        chk_kpt = kpts[where]
        mo = mo[where]
        mo_occ = mo_occ[where]
    else:
        chk_kpt = np.zeros(3)

    def fproj(mo):
        if project:
            return addons.project_mo_nr2nr(chk_cell, mo, cell, chk_kpt-kpt)
        else:
            return mo
    if mo.ndim == 2:
        dm = pyscf.scf.hf.make_rdm1(fproj(mo), mo_occ)
    else:  # UHF
        dm = pyscf.scf.hf.make_rdm1(fproj(mo[0]), mo_occ[0]) \
           + pyscf.scf.hf.make_rdm1(fproj(mo[1]), mo_occ[1])

    # Real DM for gamma point
    if kpt is None or np.allclose(kpt, 0):
        dm = dm.real
    return dm


def dot_eri_dm(eri, dm, hermi=0):
    '''Compute J, K matrices in terms of the given 2-electron integrals and
    density matrix. eri or dm can be complex.

    Args:
        eri : ndarray
            complex integral array with N^4 elements (N is the number of orbitals)
        dm : ndarray or list of ndarrays
            A density matrix or a list of density matrices

    Kwargs:
        hermi : int
            Whether J, K matrix is hermitian

            | 0 : no hermitian or symmetric
            | 1 : hermitian
            | 2 : anti-hermitian

    Returns:
        Depending on the given dm, the function returns one J and one K matrix,
        or a list of J matrices and a list of K matrices, corresponding to the
        input density matrices.
    '''

    if np.iscomplexobj(dm) or np.iscomplexobj(eri):
        n = dm[0].shape[0]
        eri = eri.reshape((n,)*4)
        def contract(dm):
            vj = np.einsum('ijkl,ji->kl', eri, dm)
            vk = np.einsum('ijkl,jk->il', eri, dm)
            return vj, vk
        if isinstance(dm, np.ndarray) and dm.ndim == 2:
            vj, vk = contract(dm)
        else:
            vjk = [contract(dmi) for dmi in dm]
            vj = np.asarray([v[0] for v in vjk])
            vk = np.asarray([v[1] for v in vjk])
    else:
        vj, vk = pyscf.scf.hf.dot_eri_dm(eri, dm, hermi)
    return vj, vk


class RHF(pyscf.scf.hf.RHF):
    '''RHF class adapted for PBCs.

    Attributes:
        kpt : (3,) ndarray
            The AO k-point in Cartesian coordinates, in units of 1/Bohr.
    '''
    def __init__(self, cell, kpt=np.zeros(3), exxdiv='ewald'):
        from pyscf.pbc.df import PWDF
        if not cell._built:
            sys.stderr.write('Warning: cell.build() is not called in input\n')
            cell.build()
        self.cell = cell
        pyscf.scf.hf.RHF.__init__(self, cell)

        self.exxdiv = exxdiv
        self.with_df = PWDF(cell)
        self.kpt = kpt

        self._keys = self._keys.union(['cell', 'exxdiv', 'with_df'])

    @property
    def kpt(self):
        return self.with_df.kpts.reshape(3)
    @kpt.setter
    def kpt(self, x):
        self.with_df.kpts = np.reshape(x, (-1,3))

    def dump_flags(self):
        pyscf.scf.hf.RHF.dump_flags(self)
        logger.info(self, '\n')
        logger.info(self, '******** PBC SCF flags ********')
        logger.info(self, 'kpt = %s', self.kpt)
        logger.info(self, 'DF object = %s', self.with_df)
        logger.info(self, 'Exchange divergence treatment (exxdiv) = %s', self.exxdiv)

    def get_hcore(self, cell=None, kpt=None):
        if cell is None: cell = self.cell
        if kpt is None: kpt = self.kpt
        if cell.pseudo is None:
            nuc = self.with_df.get_nuc(cell, kpt)
            return nuc + cell.pbc_intor('cint1e_kin_sph', 1, 1, kpt)
        else:
            return get_hcore(cell, kpt)

    def get_ovlp(self, cell=None, kpt=None):
        if cell is None: cell = self.cell
        if kpt is None: kpt = self.kpt
        return get_ovlp(cell, kpt)

    def get_jk(self, cell=None, dm=None, hermi=1, kpt=None, kpt_band=None):
        '''Get Coulomb (J) and exchange (K) following :func:`scf.hf.RHF.get_jk_`.

        Note the incore version, which initializes an _eri array in memory.
        '''
        if cell is None: cell = self.cell
        if dm is None: dm = self.make_rdm1()
        if kpt is None: kpt = self.kpt

        cpu0 = (time.clock(), time.time())
        if (kpt_band is None and
            (self.exxdiv == 'ewald' or self.exxdiv is None) and
            (self._eri is not None or cell.incore_anyway or self._is_mem_enough())):
            if self._eri is None:
                logger.debug(self, 'Building PBC AO integrals incore')
                self._eri = self.with_df.get_ao_eri(kpt)
            vj, vk = dot_eri_dm(self._eri, dm, hermi)

            # G=0 is not inculded in the ._eri integrals
            if self.exxdiv == 'ewald':
                gs = (0,0,0)
                Gv = np.zeros((1,3))
                ovlp = self.get_ovlp(cell, kpt)
                coulGk = tools.get_coulG(cell, kpt-kpt, True, self, gs, Gv)[0]
                logger.debug(self, 'Total energy shift = -1/2 * Nelec*madelung/cell.vol = %.12g',
                             coulGk/cell.vol*cell.nelectron * -.5)
                if isinstance(dm, np.ndarray) and dm.ndim == 2:
                    vk += coulGk/cell.vol * reduce(np.dot, (ovlp, dm, ovlp))
                    nelec = np.einsum('ij,ij', ovlp, dm)
                else:
                    nelec = 0
                    for k, dmi in enumerate(dm):
                        vk[k] += coulGk/cell.vol * reduce(np.dot, (ovlp, dmi, ovlp))
                        nelec += np.einsum('ij,ij', ovlp, dm)
                #if abs(nelec - cell.nelectron) > .1 and abs(nelec) > .1:
                #    logger.debug(self, 'Tr(dm,S) = %g', nelec)
                #    sys.stderr.write('Warning: The input dm is not SCF density matrix. '
                #                     'The Ewald treatment on G=0 term for K matrix '
                #                     'might not be well defined.  Set mf.exxdiv=None '
                #                     'to switch off the Ewald term.\n')
        else:
            vj, vk = self.with_df.get_jk(cell, dm, hermi, kpt, kpt_band, mf=self)

        logger.timer(self, 'vj and vk', *cpu0)
        return vj, vk

    def get_j(self, cell=None, dm=None, hermi=1, kpt=None, kpt_band=None):
        '''Compute J matrix for the given density matrix.
        '''
        #return self.get_jk(cell, dm, hermi, kpt, kpt_band)[0]
        if cell is None: cell = self.cell
        if dm is None: dm = self.make_rdm1()
        if kpt is None: kpt = self.kpt
        cpu0 = (time.clock(), time.time())
        if (kpt_band is None and
            (self._eri is not None or cell.incore_anyway or self._is_mem_enough())):
            if self._eri is None:
                logger.debug(self, 'Building PBC AO integrals incore')
                self._eri = self.with_df.get_ao_eri(kpt)
            vj, vk = dot_eri_dm(self._eri, dm, hermi)
        else:
            vj = self.with_df.get_jk(cell, dm, hermi, kpt, kpt_band,
                                     with_k=False)[0]
        logger.timer(self, 'vj', *cpu0)
        return vj

    def get_k(self, cell=None, dm=None, hermi=1, kpt=None, kpt_band=None):
        '''Compute K matrix for the given density matrix.
        '''
        return self.get_jk(cell, dm, hermi, kpt, kpt_band)[1]

    def get_veff(self, cell=None, dm=None, dm_last=0, vhf_last=0, hermi=1,
                 kpt=None, kpt_band=None):
        '''Hartree-Fock potential matrix for the given density matrix.
        See :func:`scf.hf.get_veff` and :func:`scf.hf.RHF.get_veff`
        '''
        if cell is None: cell = self.cell
        if dm is None: dm = self.make_rdm1()
        if kpt is None: kpt = self.kpt
        vj, vk = self.get_jk(cell, dm, hermi, kpt, kpt_band)
        return vj - vk * .5

    def get_jk_incore(self, cell=None, dm=None, hermi=1, verbose=logger.DEBUG, kpt=None):
        '''Get Coulomb (J) and exchange (K) following :func:`scf.hf.RHF.get_jk_`.

        *Incore* version of Coulomb and exchange build only.
        Currently RHF always uses PBC AO integrals (unlike RKS), since
        exchange is currently computed by building PBC AO integrals.
        '''
        if cell is None: cell = self.cell
        if kpt is None: kpt = self.kpt
        if self._eri is None:
            self._eri = ao2mo.get_ao_eri(cell, kpt)
        return self.get_jk(cell, dm, hermi, verbose, kpt)

    def energy_tot(self, dm=None, h1e=None, vhf=None):
        etot = self.energy_elec(dm, h1e, vhf)[0] + self.ewald_nuc()
        return etot.real

    def ewald_nuc(self, cell=None):
        if cell is None: cell = self.cell
        return cell.energy_nuc()

    get_bands = get_bands

    def init_guess_by_chkfile(self, chk=None, project=True, kpt=None):
        if chk is None: chk = self.chkfile
        if kpt is None: kpt = self.kpt
        return init_guess_by_chkfile(self.cell, chk, project, kpt)
    def from_chk(self, chk=None, project=True, kpt=None):
        return self.init_guess_by_chkfile(chk, project, kpt)

    def dump_chk(self, envs):
        pyscf.scf.hf.RHF.dump_chk(self, envs)
        if self.chkfile:
            with h5py.File(self.chkfile) as fh5:
                fh5['scf/kpt'] = self.kpt
        return self

    def _is_mem_enough(self):
        nao = self.cell.nao_nr()
        if abs(self.kpt).sum() < 1e-9:
            mem_need = nao**4*8/4/1e6
        else:
            mem_need = nao**4*16/1e6
        return mem_need + lib.current_memory()[0] < self.max_memory*.95
<|MERGE_RESOLUTION|>--- conflicted
+++ resolved
@@ -80,14 +80,7 @@
     vpploc = np.dot(aoR.T.conj(), vpplocR.reshape(-1,1)*aoR)
 
     # vppnonloc evaluated in reciprocal space
-<<<<<<< HEAD
-    expmikr = np.exp(-1j*np.dot(kpt,coords.T))
-    aokG = np.empty(aoR.shape, np.complex128)
-    for i in range(nao):
-        aokG[:,i] = tools.fftk(aoR[:,i], cell.gs, expmikr)
-=======
     aokG = tools.map_fftk(aoR, cell.gs, coords, kpt)
->>>>>>> 559e5f2f
     ngs = len(aokG)
 
     fakemol = pyscf.gto.Mole()
@@ -271,13 +264,7 @@
         rhoR = aoR_k1[:,i] * aoR_k2[:,j].conj()
         rhoG = tools.fftk(rhoR, cell.gs, expmikr)
         vG = coulG*rhoG
-<<<<<<< HEAD
         vR = tools.ifftk(vG, cell.gs, expmikr.conj())
-        if rhoR.dtype == np.double:
-            vR = vR.real
-=======
-        vR = tools.ifftk(vG, cell.gs, coords, kpt1-kpt2)
->>>>>>> 559e5f2f
         return vR
 
     if aoR_k1.dtype == np.double and aoR_k2.dtype == np.double:
